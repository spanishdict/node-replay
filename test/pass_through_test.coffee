--- conflicted
+++ resolved
@@ -1,9 +1,4 @@
-<<<<<<< HEAD
 { assert, setup, HTTP, HTTPS, Replay, HTTP_PORT, HTTPS_PORT } = require("./helpers")
-=======
-{ assert, setup, HTTP, HTTPS, Replay } = require("./helpers")
-{ puts, inspect } = require("util")
->>>>>>> 18ff3ced
 
 
 # First batch is testing requests that pass through to the server, no recording/replay.
@@ -131,4 +126,4 @@
         request.end()
 
       it "should have a body", ->
-        puts inspect response.body
+        console.dir response.body
