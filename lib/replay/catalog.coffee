assert  = require("assert")
File    = require("fs")
Path    = require("path")
Matcher = require("./matcher")
<<<<<<< HEAD

exists = File.exists || Path.exists
existsSync = File.existsSync || Path.existsSync

=======
_       = require("underscore")
{puts,inspect} = require("util")
>>>>>>> 18ff3ced

mkdir = (pathname, callback)->
  exists pathname, (found)->
    if found
      callback null
      return
    parent = Path.dirname(pathname)
    exists parent, (found)->
      if found
        File.mkdir pathname, callback
      else
        mkdir parent, ->
          File.mkdir pathname, callback


# Only these request headers are stored in the catalog.
REQUEST_HEADERS = [/^accept/, /^authorization/, /^content-type/, /^host/, /^if-/, /^x-/]


class Catalog
  constructor: (@settings)->
    # We use this to cache host/host:port mapped to array of matchers.
    @matchers = {}

  find: (host)->
    # Return result from cache.
    matchers = @matchers[host]
    if matchers
      return matchers

    # Start by looking for directory and loading each of the files.
    pathname = "#{@basedir}/#{host}"
    unless existsSync(pathname)
      return
    stat = File.statSync(pathname)
    if stat.isDirectory()
      files = File.readdirSync(pathname)
      for file in files
        matchers = @matchers[host] ||= []
        mapping = @_read("#{pathname}/#{file}")
        matchers.push Matcher.fromMapping(host, mapping)
    else
      matchers = @matchers[host] ||= []
      mapping = @_read(pathname)
      matchers.push Matcher.fromMapping(host, mapping)

    return matchers

  save: (host, request, response, callback)->
    matcher = Matcher.fromMapping(host, request: request, response: response)
    matchers = @matchers[host] ||= []
    matchers.push matcher

    uid = +new Date
    tmpfile = "/tmp/node-replay.#{uid}"
    pathname = "#{@basedir}/#{host}"
    logger = request.replay.logger
    logger.log "Creating #{pathname}"
    mkdir pathname, (error)->
      return callback error if error
      filename = "#{pathname}/#{uid}"

      try
        file = File.createWriteStream(tmpfile, encoding: "utf-8")
        file.write "#{request.method.toUpperCase()} #{request.url.path || "/"}\n"
        writeHeaders file, request.headers, REQUEST_HEADERS
        file.write "\n"
        if request.body
          request.body.map(([chunk, encoding]) -> file.write(chunk))
          file.write "\n\n"
        # Response part
        file.write "#{response.status || 200} HTTP/#{response.version || "1.1"}\n"
        writeHeaders file, response.headers
        file.write "\n"
        for part in response.body
          file.write part
        file.end ->
          File.rename tmpfile, filename, callback
          callback null
      catch error
        callback error

  @prototype.__defineGetter__ "basedir", ->
    @_basedir ?= Path.resolve(@settings.fixtures || "fixtures")
    return @_basedir

  _read: (filename)->
    parse_request = (request)->
      assert request, "#{filename} missing request section"
      [head, body...] = request.split(/\n\n/)
      body = body.join("\n\n")
      [method_and_path, header_lines...] = head.split(/\n/)
      if /\sREGEXP\s/.test(method_and_path)
        [method, raw_regexp] = method_and_path.split(" REGEXP ")
        [_, in_regexp, flags] = raw_regexp.match(/^\/(.+)\/(i|m|g)?$/)
        regexp = new RegExp(in_regexp, flags || "")
      else
        [method, path] = method_and_path.split(/\s/)
      assert method && (path || regexp), "#{filename}: first line must be <method> <path>"
      headers = parseHeaders(filename, header_lines, REQUEST_HEADERS)
      return { url: path || regexp, method: method, headers: headers, body: body }


    parse_response = (response)->
      if response
        [head, body...] = response.split(/\n\n/)
        body = body.join("\n\n")
        [status_line, header_lines...] = head.split(/\n/)
        status = parseInt(status_line.split()[0], 10)
        version = status_line.match(/\d.\d$/)
        headers = parseHeaders(filename, header_lines)
      return { status: status, version: version, headers: headers, body: body }

    [request, responseHeader, response] = File.readFileSync(filename, "utf-8").split(/\n\n(\d{3} HTTP\/.*)/)
    return { request: parse_request(request), response: parse_response(responseHeader + response) }

# Parse headers from header_lines.  Optional argument `only` is an array of
# regular expressions; only headers matching one of these expressions are
# parsed.  Returns a object with name/value pairs.
parseHeaders = (filename, header_lines, only = null)->
  headers = Object.create(null)
  for line in header_lines
    continue if line == ""
    [_, name, value] = line.match(/^(.*?)\:\s+(.*)$/)
    continue if only && !match(name, only)

    key = (name || "").toLowerCase()
    value = (value || "").trim().replace(/^"(.*)"$/, "$1")
    if Array.isArray(headers[key])
      headers[key].push value
    else if headers[key]
      headers[key] = [headers[key], value]
    else
      headers[key] = value
  return headers


# Write headers to the File object.  Optional argument `only` is an array of
# regular expressions; only headers matching one of these expressions are
# written.
writeHeaders = (file, headers, only = null)->
  for name, value of headers
    continue if only && !match(name, only)
    if Array.isArray(value)
      for item in value
        file.write "#{name}: #{item}\n"
    else
      file.write "#{name}: #{value}\n"


# Returns true if header name matches one of the regular expressions.
match = (name, regexps)->
  for regexp in regexps
    if regexp.test(name)
      return true
  return false


module.exports = Catalog<|MERGE_RESOLUTION|>--- conflicted
+++ resolved
@@ -2,15 +2,10 @@
 File    = require("fs")
 Path    = require("path")
 Matcher = require("./matcher")
-<<<<<<< HEAD
 
 exists = File.exists || Path.exists
 existsSync = File.existsSync || Path.existsSync
 
-=======
-_       = require("underscore")
-{puts,inspect} = require("util")
->>>>>>> 18ff3ced
 
 mkdir = (pathname, callback)->
   exists pathname, (found)->
